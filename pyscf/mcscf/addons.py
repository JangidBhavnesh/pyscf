--- conflicted
+++ resolved
@@ -663,42 +663,24 @@
             e, c = fcibase_class.kernel(self, h1, h2, norb, nelec, ci0,
                                         max_cycle=casscf.ci_response_space,
                                         nroots=self.nroots, **kwargs)
-<<<<<<< HEAD
-            return numpy.einsum('i,i->', e, weights), c
+            return numpy.einsum('i,i->', e, self.weights), c
         def make_rdm1(self, ci0, norb, nelec, *args, **kwargs):
             dm1 = 0
-            for i, wi in enumerate(weights):
+            for i, wi in enumerate(self.weights):
                 dm1 += wi * fcibase_class.make_rdm1(self, ci0[i], norb, nelec, *args, **kwargs)
-=======
-            return numpy.einsum('i,i->', e, self.weights), c
-        def make_rdm1(self, ci0, norb, nelec):
-            dm1 = 0
-            for i, wi in enumerate(self.weights):
-                dm1 += wi * fcibase_class.make_rdm1(self, ci0[i], norb, nelec)
->>>>>>> ffc252b0
             return dm1
         def make_rdm1s(self, ci0, norb, nelec, *args, **kwargs):
             dm1a, dm1b = 0, 0
-<<<<<<< HEAD
-            for i, wi in enumerate(weights):
+            for i, wi in enumerate(self.weights):
                 dm1s = fcibase_class.make_rdm1s(self, ci0[i], norb, nelec, *args, **kwargs)
-=======
-            for i, wi in enumerate(self.weights):
-                dm1s = fcibase_class.make_rdm1s(self, ci0[i], norb, nelec)
->>>>>>> ffc252b0
                 dm1a += wi * dm1s[0]
                 dm1b += wi * dm1s[1]
             return dm1a, dm1b
         def make_rdm12(self, ci0, norb, nelec, *args, **kwargs):
             rdm1 = 0
             rdm2 = 0
-<<<<<<< HEAD
-            for i, wi in enumerate(weights):
+            for i, wi in enumerate(self.weights):
                 dm1, dm2 = fcibase_class.make_rdm12(self, ci0[i], norb, nelec, *args, **kwargs)
-=======
-            for i, wi in enumerate(self.weights):
-                dm1, dm2 = fcibase_class.make_rdm12(self, ci0[i], norb, nelec)
->>>>>>> ffc252b0
                 rdm1 += wi * dm1
                 rdm2 += wi * dm2
             return rdm1, rdm2
@@ -707,13 +689,8 @@
             def spin_square(self, ci0, norb, nelec, *args, **kwargs):
                 ss = 0
                 multip = 0
-<<<<<<< HEAD
-                for i, wi in enumerate(weights):
+                for i, wi in enumerate(self.weights):
                     res = fcibase_class.spin_square(self, ci0[i], norb, nelec, *args, **kwargs)
-=======
-                for i, wi in enumerate(self.weights):
-                    res = fcibase_class.spin_square(self, ci0[i], norb, nelec)
->>>>>>> ffc252b0
                     ss += wi * res[0]
                     multip += wi * res[1]
                 return ss, multip
