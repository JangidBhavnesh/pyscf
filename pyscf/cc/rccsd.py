--- conflicted
+++ resolved
@@ -538,12 +538,8 @@
 
             deltaE = 0.5*einsum('ijkab,ijkab,ijkab',lijkab,rijkab,_eijkab)
             deltaE = deltaE.real
-<<<<<<< HEAD
-            print("Exc. energy, delta energy = %16.12f, %16.12f" % (_eval+deltaE,deltaE))
-=======
             logger.info(self, "Exc. energy, delta energy = %16.12f, %16.12f",
                         _eval+deltaE, deltaE)
->>>>>>> 0e3b428d
             e.append(_eval+deltaE)
         return e
 
@@ -841,12 +837,8 @@
                     + 1.*lijabc.transpose(0,1,4,2,3)
             deltaE = 0.5*einsum('ijabc,ijabc,ijabc',lijabc,rijabc,_eijabc)
             deltaE = deltaE.real
-<<<<<<< HEAD
-            print("Exc. energy, delta energy = %16.12f, %16.12f" % (_eval+deltaE,deltaE))
-=======
             logger.info(self, "Exc. energy, delta energy = %16.12f, %16.12f",
                         _eval+deltaE, deltaE)
->>>>>>> 0e3b428d
             e.append(_eval+deltaE)
         return e
 
