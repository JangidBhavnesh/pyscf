--- conflicted
+++ resolved
@@ -32,15 +32,9 @@
 #    the function the guess orbitals
 
 mol2 = gto.M(
-<<<<<<< HEAD
-    atom = 'C 0 0 0; C 0 0 1.3',
-    basis = '6-31g',
-    verbose = 4)
-=======
-    atom = 'C 0 0 0; C 0 0 1.2',
-    basis = 'ccpvdz',
-    spin = 2)
->>>>>>> 29f8b1f9
+atom = 'C 0 0 0; C 0 0 1.3',
+basis = '6-31g',
+verbose = 4)
 mf = scf.RHF(mol2)
 mf.kernel()
 mc = mcscf.CASSCF(mf, 4, 4)
