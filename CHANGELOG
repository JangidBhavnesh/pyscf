--- conflicted
+++ resolved
@@ -1,4 +1,3 @@
-<<<<<<< HEAD
 PySCF 1.7.0 (2019-?-?)
 ----------------------
 * Added
@@ -32,7 +31,8 @@
   - state-averge CASSCF analytical nuclear gradietns
   - ddCOSMO self-consistency (as fast solvent) for post-SCF methods
   - range-separation paramter omega customization in RSH functionals
-=======
+
+
 PySCF 1.6.5 (2019-11-17)
 ------------------------
 * Added
@@ -43,7 +43,6 @@
   - Unit conversion bug between eV and wavenumber in TDDFT
   - KGHF orbital gradients
   - Analytical gradients for implicit solvent model in geometry optimization
->>>>>>> d5af809b
 
 
 PySCF 1.6.4 (2019-09-14)
