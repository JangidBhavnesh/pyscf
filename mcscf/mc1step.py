--- conflicted
+++ resolved
@@ -551,33 +551,21 @@
 
         elast = e_tot
         e_tot, e_ci, fcivec = casscf.casci(mo, fcivec, eris)
-<<<<<<< HEAD
         if hasattr(casscf.fcisolver, 'spin_square'):
-            ss = casscf.fcisolver.spin_square(fcivec, ncas, casscf.nelecas)
-            ss = '  S^2 = %.7f' % ss[0]
-        else:
-            ss = ''
-=======
-        if hasattr(casscf.fcisolver,'spin_square'):
             ss = casscf.fcisolver.spin_square(fcivec, ncas, casscf.nelecas)
         else:
             ss = ['not defined']
->>>>>>> 94acbc6c
         casdm1, casdm2 = casscf.fcisolver.make_rdm12(fcivec, ncas, casscf.nelecas)
         norm_ddm = numpy.linalg.norm(casdm1 - casdm1_last)
         casdm1_prev = casdm1_last = casdm1
         log.debug('CAS space CI energy = %.15g', e_ci)
         log.timer('CASCI solver', *t2m)
-<<<<<<< HEAD
-        log.info('macro iter %d (%d JK  %d micro), CASSCF E = %.15g  dE = %.8g%s',
-                 imacro, njk, imicro, e_tot, e_tot-elast, ss)
-=======
         if hasattr(casscf.fcisolver,'spin_square'):
             log.info('macro iter %d (%d JK  %d micro), CASSCF E = %.15g  dE = %.8g  S^2 = %.7f',
                  imacro, njk, imicro, e_tot, e_tot-elast, ss[0])
         else:
-            log.info('macro iter %d (%d JK  %d micro), CASSCF E = %.15g  dE = %.8g  ', imacro, njk, imicro, e_tot, e_tot-elast)
->>>>>>> 94acbc6c
+            log.info('macro iter %d (%d JK  %d micro), CASSCF E = %.15g  dE = %.8g  ',
+                     imacro, njk, imicro, e_tot, e_tot-elast)
         log.info('               |grad[o]|= %4.3g  |grad[c]|= %4.3g  |ddm|= %4.3g',
                  norm_gorb0, norm_gci, norm_ddm)
         t3m = t2m = t1m = log.timer('macro iter %d'%imacro, *t1m)
